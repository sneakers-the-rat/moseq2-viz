--- conflicted
+++ resolved
@@ -110,9 +110,5 @@
 
 # VS Code
 .vscode
-<<<<<<< HEAD
 data/
-.doctrees/
-=======
-*.xml
->>>>>>> a6472b35
+.doctrees/