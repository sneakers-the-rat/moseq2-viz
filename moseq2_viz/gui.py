--- conflicted
+++ resolved
@@ -8,15 +8,9 @@
 
 '''
 
-<<<<<<< HEAD
 from ruamel import yaml
-from os.path import join
+from os.path import join, exists
 from functools import wraps, partial
-=======
-from os.path import join, exists
-import ruamel.yaml as yaml
-from .cli import plot_transition_graph, make_crowd_movies
->>>>>>> b8cf7f0c
 from moseq2_viz.util import read_yaml
 from moseq2_viz.cli import plot_transition_graph, make_crowd_movies
 from moseq2_viz.helpers.wrappers import add_group_wrapper, plot_syllable_stat_wrapper, \
