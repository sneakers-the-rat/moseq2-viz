from setuptools import setup, find_packages
import subprocess
import sys


def install(package):
    subprocess.call([sys.executable, "-m", "pip", "install", package])


try:
    import cv2
except ImportError:
    install('opencv-python')


setup(
    name='moseq2-viz',
    author='Jeff Markowitz',
    description='To boldly go where no mouse has gone before',
    version='0.1.3',
    packages=find_packages(),
    platforms=['mac', 'unix'],
<<<<<<< HEAD
    install_requires=['tqdm', 'matplotlib', 'click', 'dtaidistance', 'scikit-learn',
                      'ruamel.yaml>=0.15.0', 'seaborn', 'opencv-python',
                      'pandas', 'networkx', 'numpy>=1.14.5', 'cytoolz'],
=======
    install_requires=['tqdm', 'matplotlib', 'click', 'dtaidistance', 'sklearn',
                      'ruamel.yaml>=0.15.0', 'seaborn', 'psutil',
                      'pandas', 'networkx', 'numpy'],
>>>>>>> 63e66694
    python_requires='>=3.6',
    entry_points={'console_scripts': ['moseq2-viz = moseq2_viz.cli:cli']}
)<|MERGE_RESOLUTION|>--- conflicted
+++ resolved
@@ -17,18 +17,12 @@
     name='moseq2-viz',
     author='Jeff Markowitz',
     description='To boldly go where no mouse has gone before',
-    version='0.1.3',
+    version='0.2.0',
     packages=find_packages(),
     platforms=['mac', 'unix'],
-<<<<<<< HEAD
     install_requires=['tqdm', 'matplotlib', 'click', 'dtaidistance', 'scikit-learn',
-                      'ruamel.yaml>=0.15.0', 'seaborn', 'opencv-python',
-                      'pandas', 'networkx', 'numpy>=1.14.5', 'cytoolz'],
-=======
-    install_requires=['tqdm', 'matplotlib', 'click', 'dtaidistance', 'sklearn',
-                      'ruamel.yaml>=0.15.0', 'seaborn', 'psutil',
-                      'pandas', 'networkx', 'numpy'],
->>>>>>> 63e66694
+                      'ruamel.yaml>=0.15.0', 'seaborn', 'opencv-python', 'psutil',
+                      'pandas', 'networkx', 'numpy>=1.14.5,<=1.17.2', 'cytoolz'],
     python_requires='>=3.6',
     entry_points={'console_scripts': ['moseq2-viz = moseq2_viz.cli:cli']}
 )